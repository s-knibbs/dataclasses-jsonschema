import datetime
from _decimal import Decimal
from enum import Enum

from dataclasses import dataclass, field
from ipaddress import IPv4Address, IPv6Address
from typing import List, NewType, Optional, Union, Set, Any
from typing_extensions import Final, Literal
from uuid import UUID

from dataclasses_jsonschema.type_defs import Nullable, NULL
from .conftest import Foo, Point, Recursive, OpaqueData, ShoppingCart, Product, ProductList, SubSchemas, Bar, Weekday, \
    JsonSchemaMixin, Zoo, Baz
import pytest

from dataclasses_jsonschema import SchemaType, ValidationError, DecimalField, JsonSchemaMeta

FOO_SCHEMA = {
    'description': 'A foo that foos',
    'properties': {
        'a': {'format': 'date-time', 'type': 'string'},
        'b': {'items': {'$ref': '#/definitions/Point'}, 'type': 'array'},
        'c': {'additionalProperties': {'type': 'integer'}, 'type': 'object'},
        'd': {'type': 'string', 'enum': ['Monday', 'Tuesday', 'Wednesday', 'Thursday', 'Friday']},
        'f': {'type': 'array', 'minItems': 2, 'maxItems': 2, 'items': [{'type': 'string'}, {'type': 'integer'}]},
        'g': {'type': 'array', 'items': {'type': 'string'}},
        'e': {'type': 'string', 'minLength': 5, 'maxLength': 8},
        'h': {'$ref': '#/definitions/Point'}
    },
    'type': 'object',
    'required': ['a', 'c', 'd', 'f', 'g']
}

SWAGGER_V2_FOO_SCHEMA = {
    'description': 'A foo that foos',
    'properties': {
        'a': {'format': 'date-time', 'type': 'string'},
        'b': {'items': {'$ref': '#/definitions/Point'}, 'type': 'array'},
        'c': {'additionalProperties': {'type': 'integer'}, 'type': 'object'},
        'd': {
            'type': 'string',
            'enum': ['Monday', 'Tuesday', 'Wednesday', 'Thursday', 'Friday'],
            'x-enum-name': 'Weekday'
        },
        'f': {'type': 'array', 'minItems': 2, 'maxItems': 2, 'items': [{'type': 'string'}, {'type': 'integer'}]},
        'g': {'type': 'array', 'items': {'type': 'string'}},
        'e': {'type': 'string', 'minLength': 5, 'maxLength': 8},
        'h': {'$ref': '#/definitions/Point'}
    },
    'type': 'object',
    'required': ['a', 'c', 'd', 'f', 'g']
}

SWAGGER_V3_FOO_SCHEMA = {
    'description': 'A foo that foos',
    'properties': {
        'a': {'format': 'date-time', 'type': 'string'},
        'b': {'items': {'$ref': '#/components/schemas/Point'}, 'type': 'array'},
        'c': {'additionalProperties': {'type': 'integer'}, 'type': 'object'},
        'd': {
            'type': 'string',
            'enum': ['Monday', 'Tuesday', 'Wednesday', 'Thursday', 'Friday'],
            'x-enum-name': 'Weekday'
        },
        'f': {'type': 'array', 'minItems': 2, 'maxItems': 2, 'items': [{'type': 'string'}, {'type': 'integer'}]},
        'g': {'type': 'array', 'items': {'type': 'string'}},
        'e': {'type': 'string', 'minLength': 5, 'maxLength': 8},
        'h': {'$ref': '#/components/schemas/Point'}
    },
    'type': 'object',
    'required': ['a', 'c', 'd', 'f', 'g']
}

# Fixme: Fields in description no longer match
POINT_SCHEMA = {
    'description': Point.__doc__,
    'type': 'object',
    'properties': {
        'z': {'type': 'number', 'description': 'Point x coordinate'},
        'y': {'type': 'number', 'description': 'Point y coordinate'}
    },
    'required': ['z', 'y']
}

RECURSIVE_SCHEMA = {
    "description": Recursive.__doc__,
    "properties": {
        'a': {'type': 'string'},
        'b': {'$ref': '#/definitions/Recursive'}
    },
    'type': 'object',
    'required': ['a']
}

OPAQUE_DATA_SCHEMA = {
    "description": OpaqueData.__doc__,
    "properties": {
        'a': {'type': 'array'},
        'b': {'type': 'object'}
    },
    'type': 'object',
    'required': ['a', 'b']
}

PRODUCT_SCHEMA = {
    'description': Product.__doc__,
    'properties': {'cost': {'type': 'number', 'default': 20.0},
                   'name': {'type': 'string'}},
    'required': ['name'],
    'type': 'object'
}

SHOPPING_CART_SCHEMA = {
    'description': ShoppingCart.__doc__,
    'properties': {
        'items': {'items': {'$ref': '#/definitions/Product'}, 'type': 'array'},
    },
    'required': ['items'],
    'type': 'object'
}
PRODUCT_LIST_SCHEMA = {
    'description': ProductList.__doc__,
    'properties': {
        'products': {'additionalProperties': {'$ref': '#/definitions/Product'}, 'type': 'object'}
    },
    'type': 'object',
    'required': ['products']
}
BAR_SCHEMA = {
    'type': 'object',
    'description': "Type with union field",
    'properties': {
        'a': {
            'oneOf': [
                {'type': 'string', 'enum': ['Monday', 'Tuesday', 'Wednesday', 'Thursday', 'Friday']},
                {'$ref': '#/definitions/Point'}
            ]
        }
    },
    'required': ['a']
}
ZOO_SCHEMA = {
    'type': 'object',
    'description': "A zoo",
    'properties': {
        'animal_types': {'additionalProperties': {'type': 'string'}, 'type': 'object', 'default': {}}
    }
}
BAZ_SCHEMA = {
    'description': 'Type with nested default value',
    'properties': {'a': {'$ref': '#/definitions/Point', 'default': {'z': 0.0, 'y': 0.0}}},
    'type': 'object'
}


def compose_schema(schema, definitions=None):
    full_schema = {**schema, **{
        '$schema': 'http://json-schema.org/draft-06/schema#'
    }}
    if definitions is not None:
        full_schema['definitions'] = definitions
    return full_schema


def test_field_with_default_factory():
    assert Zoo(animal_types={}) == Zoo.from_dict({})
    assert Zoo(animal_types={"snake": "reptile", "dog": "mammal"}) == Zoo.from_dict(
        {"animal_types": {"snake": "reptile", "dog": "mammal"}}
    )


def test_field_with_default_dataclass():
    assert Baz(a=Point(0.0, 0.0)) == Baz.from_dict({})


def test_embeddable_json_schema():
    expected = {'Point': POINT_SCHEMA, 'Foo': FOO_SCHEMA}
    assert expected == Foo.json_schema(embeddable=True)
    expected = {'Point': POINT_SCHEMA, 'Foo': SWAGGER_V2_FOO_SCHEMA}
    assert expected == SubSchemas.all_json_schemas(schema_type=SchemaType.SWAGGER_V2)
    expected = {'Point': POINT_SCHEMA, 'Foo': SWAGGER_V3_FOO_SCHEMA}
    assert expected == SubSchemas.all_json_schemas(schema_type=SchemaType.SWAGGER_V3)
    expected = {
        'Point': POINT_SCHEMA,
        'Foo': FOO_SCHEMA,
        'Recursive': RECURSIVE_SCHEMA,
        'Product': PRODUCT_SCHEMA,
        'ProductList': PRODUCT_LIST_SCHEMA,
        'Bar': BAR_SCHEMA,
        'ShoppingCart': SHOPPING_CART_SCHEMA,
        'OpaqueData': OPAQUE_DATA_SCHEMA,
        'Zoo': ZOO_SCHEMA,
        'Baz': BAZ_SCHEMA
    }
    assert expected == JsonSchemaMixin.all_json_schemas()
    with pytest.warns(DeprecationWarning):
        assert expected == JsonSchemaMixin.json_schema()


def test_json_schema():
    definitions = {'Point': POINT_SCHEMA}
    assert compose_schema(FOO_SCHEMA, definitions) == Foo.json_schema()


def test_serialise_deserialise():
    data = {
        'a': '2018-06-03T12:00:00+00:00',
        'b': [{'z': 1.2, 'y': 1.5}],
        'c': {'Mon': 1, 'Tue': 2},
        'd': 'Wednesday',
        'e': 'testing',
        'f': ['xyz', 6],
        'g': ['abc'],
        'h': {'z': 0.5, 'y': 1.0}
    }
    f = Foo.from_dict(data)
    assert f.f == ('xyz', 6)
    assert f.g == ('abc',)
    assert data == f.to_dict()


def test_from_json_to_json():
    data = """
{
  "a": "2018-06-03T12:00:00+00:00",
  "b": [
    {
      "z": 1.2,
      "y": 1.5
    }
  ],
  "c": {
    "Mon": 1,
    "Tue": 2
  },
  "d": "Wednesday",
  "f": [
    "xyz",
    6
  ],
  "g": [
    "abc"
  ],
  "e": "testing",
  "h": {
    "z": 0.5,
    "y": 1.0
  }
}
"""
    f = Foo.from_json(data)
    assert f.f == ('xyz', 6)
    assert f.g == ('abc',)
    assert data.strip() == f.to_json(indent=2)


def test_invalid_data():
    with pytest.raises(ValidationError):
        Point.from_dict({'z': 3.14, 'y': 'wrong'})


def test_newtype_field_validation():
    with pytest.raises(ValidationError):
        Foo.from_dict({
            'a': '2018-06-03T12:00:00+00:00',
            'b': [{'z': 1.2, 'y': 1.5}],
            'c': {'Mon': 1, 'Tue': 2},
            'd': 'Wednesday',
            'e': 't',
            'f': ['xyz', 6],
            'g': ['abc']
        })


def test_recursive_data():
    data = {"a": "test", "b": {"a": "test2"}}
    r = Recursive.from_dict(data)
    assert r.a == "test"
    assert r.to_dict() == data


def test_recursive_validation():
    # a valid shopping cart containing two items
    data = {"items": [{"name": "apple", "cost": 0.4}, {"name": "banana", "cost": 0.6}]}
    cart = ShoppingCart.from_dict(data, validate=True)
    assert len(cart.items) == 2
    assert {item.name for item in cart.items} == {"apple", "banana"}
    assert cart.cost == 0.4 + 0.6

    # a shopping cart containing an invalid item
    data = {"items": [{"name": 123}]}
    with pytest.raises(ValidationError):
        ShoppingCart.from_dict(data, validate=True)


def test_non_string_keys():
    p = ProductList(products={UUID('462b92e8-b3f7-4cb7-ae93-18e829c7e10d'): Product(name="hammer", cost=25.10)})
    expected_data = {"products": {"462b92e8-b3f7-4cb7-ae93-18e829c7e10d": {"name": "hammer", "cost": 25.10}}}
    assert p.to_dict() == expected_data
    assert ProductList.from_dict(expected_data) == p


def test_type_union_schema():
    expected_schema = {
        **BAR_SCHEMA,
        'definitions': {'Point': POINT_SCHEMA},
        '$schema': 'http://json-schema.org/draft-06/schema#'
    }
    assert expected_schema == Bar.json_schema()

    # Should throw an error with SchemaType.SWAGGER_V2
    with pytest.raises(TypeError):
        Bar.json_schema(embeddable=True, schema_type=SchemaType.SWAGGER_V2)


def test_type_union_serialise():
    assert Bar(a=Weekday.MON).to_dict() == {'a': 'Monday'}
    assert Bar(a=Point(x=1.25, y=3.5)).to_dict() == {'a': {'z': 1.25, 'y': 3.5}}


def test_type_union_deserialise():
    assert Bar.from_dict({'a': 'Friday'}) == Bar(a=Weekday.FRI)
    assert Bar.from_dict({'a': {'z': 3.6, 'y': 10.1}}) == Bar(a=Point(x=3.6, y=10.1))


def test_default_values():
    assert Product(name="hammer", cost=20.0) == Product.from_dict({"name": "hammer"})


def test_default_factory():
    @dataclass
    class ClassTest(JsonSchemaMixin):
        attri: List[str] = field(default_factory=lambda: ['val'])

    assert 'required' not in ClassTest.json_schema().keys()

    assert ClassTest().attri == ['val']
    assert ClassTest().to_dict() == {'attri': ['val']}
    assert ClassTest.from_dict({}).attri == ['val']


def test_read_only_field():
    @dataclass
    class Employee(JsonSchemaMixin):
        name: str
        department: str
        id: Optional[int] = field(metadata=JsonSchemaMeta(read_only=True), default=None)

    schema = Employee.json_schema(schema_type=SchemaType.OPENAPI_3, embeddable=True)
    assert schema['Employee']['properties']['id']['readOnly']
    assert 'readOnly' not in Employee.json_schema(schema_type=SchemaType.DRAFT_06)['properties']['id']


def test_read_only_field_no_default():
    @dataclass
    class Employee(JsonSchemaMixin):
        name: str
        department: str
        id: int = field(metadata=JsonSchemaMeta(read_only=True))

    with pytest.warns(UserWarning):
        Employee.json_schema(schema_type=SchemaType.OPENAPI_3, embeddable=True)


def test_field_types():
    Currency = NewType('Currency', Decimal)
    JsonSchemaMixin.register_field_encoders({
        Currency: DecimalField(precision=2)
    })

    @dataclass
    class AllFieldTypes(JsonSchemaMixin):
        """All field types used"""
        ip_address: IPv4Address
        ipv6_address: IPv6Address
        cost: Currency
        uuid: UUID

    expected_schema = compose_schema({
        'description': 'All field types used',
        'type': 'object',
        'properties': {
            'ip_address': {'type': 'string', 'format': 'ipv4'},
            'ipv6_address': {'type': 'string', 'format': 'ipv6'},
            'cost': {'type': 'number', 'multipleOf': 0.01},
            'uuid': {
                'type': 'string',
                'format': 'uuid',
                'pattern': '^[0-9a-f]{8}-[0-9a-f]{4}-[0-9a-f]{4}-[0-9a-f]{4}-[0-9a-f]{12}$'
            }
        },
        'required': ['ip_address', 'ipv6_address', 'cost', 'uuid']
    })

    assert AllFieldTypes.json_schema() == expected_schema
    expected_uuid = UUID('032bbcad-9ca2-4f36-9a63-43a036bc5755')
    expected_obj = AllFieldTypes(
        ip_address=IPv4Address('127.0.0.1'),
        ipv6_address=IPv6Address('::1'),
        cost=Currency(Decimal('49.99')),
        uuid=expected_uuid
    )
    expected_dict = {
        "ip_address": "127.0.0.1",
        "ipv6_address": "::1",
        "cost": 49.99,
        "uuid": str(expected_uuid)
    }
    assert expected_obj == AllFieldTypes.from_dict(expected_dict)
    assert expected_obj.to_dict() == expected_dict


def test_field_metadata():
    @dataclass
    class Test(JsonSchemaMixin):
        """Dataclass with field metadata"""
        name: str = field(
            metadata=JsonSchemaMeta(
                title="Title of the field",
                description="Description of the field",
                examples=["foo", "bar"],
                extensions={
                    'field-group': 1
                }
            )
        )

    expected_schema = {
        'type': 'object',
        'description': 'Dataclass with field metadata',
        'properties': {
            'name': {
                'type': 'string',
                'examples': ['foo', 'bar'],
                'title': 'Title of the field',
                'description': 'Description of the field'
            }
        },
        'required': ['name']
    }
    expected_full_schema = compose_schema(expected_schema)
    assert Test.json_schema() == expected_full_schema
    expected_schema['properties']['name']['x-field-group'] = 1
    assert Test.json_schema(schema_type=SchemaType.OPENAPI_3, embeddable=True) == {'Test': expected_schema}
    expected_schema['properties']['name']['example'] = 'foo'
    del expected_schema['properties']['name']['examples']
    assert Test.json_schema(schema_type=SchemaType.SWAGGER_V2, embeddable=True) == {'Test': expected_schema}


def test_final_field():

    @dataclass
    class TestWithFinal(JsonSchemaMixin):
        """Dataclass with final field"""
        name: Final[str]

    expected_schema = {
        'type': 'object',
        'description': 'Dataclass with final field',
        'properties': {
            'name': {'type': 'string'}
        },
        'required': ['name']
    }

    assert TestWithFinal.json_schema() == compose_schema(expected_schema)
    assert TestWithFinal.from_dict({'name': 'foo'}) == TestWithFinal(name='foo')
    assert TestWithFinal(name='foo').to_dict() == {'name': 'foo'}


def test_literal_types():

    @dataclass
    class ImageMeta(JsonSchemaMixin):
        """Image metadata"""
        bits_per_pixel: Literal[8, 16, 24, "true-color", None]

    expected_schema = {
        'type': 'object',
        'description': 'Image metadata',
        'properties': {
            'bits_per_pixel': {'enum': [8, 16, 24, 'true-color', None]}
        },
        'required': ['bits_per_pixel']
    }
    assert ImageMeta.json_schema() == compose_schema(expected_schema)
    assert ImageMeta(bits_per_pixel=16).to_dict() == {"bits_per_pixel": 16}
    assert ImageMeta.from_dict({"bits_per_pixel": 16}) == ImageMeta(bits_per_pixel=16)


def test_from_object():

    class Genre(Enum):
        HORROR = "horror"
        BIOGRAPHY = "biography"
        THRILLER = "thriller"

    class AuthorModel:

        def __init__(self, name, age, books):
            self.name = name
            self.age = age
            self.books = books

    class BookModel:

        def __init__(self, name, first_print, publisher, genre):
            self.name = name
            self.first_print = first_print
            self.publisher = publisher
            self.genre = genre

    @dataclass
    class Book(JsonSchemaMixin):
        name: str
        publisher: str
        genre: Optional[Genre]
        first_print: Optional[datetime.datetime] = None

    @dataclass
    class Author(JsonSchemaMixin):
        name: str
        age: Optional[int] = None
        books: Optional[List[Book]] = None

    sample_author = AuthorModel(
        "Joe Bloggs", 32, [BookModel("Hello World!", datetime.datetime.utcnow(), "ACME Corp", "biography")]
    )
    expected_author = Author("Joe Bloggs", books=[Book("Hello World!", "ACME Corp", Genre.BIOGRAPHY)])
    assert Author.from_object(sample_author, exclude=('age', ('books', ('first_print',)))) == expected_author

    sample_author_2 = AuthorModel(
        "Joe Bloggs", 32, [BookModel("Hello World!", datetime.datetime.utcnow(), "ACME Corp", None)]
    )
    expected_author_2 = Author("Joe Bloggs", books=[Book("Hello World!", "ACME Corp", None)])
    assert Author.from_object(sample_author_2, exclude=('age', ('books', ('first_print',)))) == expected_author_2

    with pytest.raises(ValueError):
        Author.from_object(sample_author, exclude=('age', ('books', ('publisher',))))


def test_serialise_deserialise_opaque_data():
    data = OpaqueData(a=["foo", 123], b={"foo": "bar", "baz": 123})
    dict_data = {"a": ["foo", 123], "b": {"foo": "bar", "baz": 123}}
    assert data.to_dict() == dict_data
    assert data == OpaqueData.from_dict(dict_data)


def test_inherited_schema():
    @dataclass
    class Pet(JsonSchemaMixin):
        """A generic pet"""
        name: str

    @dataclass
    class Cat(Pet):
        """A cat"""
        hunting_skill: str

    @dataclass
    class Dog(Pet):
        """A dog"""
        breed: str

    expected_cat_schema = compose_schema({
        "description": "A cat",
        "allOf": [
            {"$ref": "#/definitions/Pet"},
            {
                "type": "object",
                "properties": {"hunting_skill": {"type": "string"}},
                "required": ["hunting_skill"]
            },
        ]
    }, {
        "Pet": {
            "description": "A generic pet",
            "type": "object",
            "properties": {"name": {"type": "string"}},
            "required": ["name"]
        }
    })
    expected_dog_schema = compose_schema({
        "description": "A dog",
        "allOf": [
            {"$ref": "#/definitions/Pet"},
            {
                "type": "object",
                "properties": {"breed": {"type": "string"}},
                "required": ["breed"]
            },
        ]
    }, {
        "Pet": {
            "description": "A generic pet",
            "type": "object",
            "properties": {"name": {"type": "string"}},
            "required": ["name"]
        }
    })
    assert Cat.json_schema() == expected_cat_schema
    assert Dog.json_schema() == expected_dog_schema


def test_optional_union():
    @dataclass
    class Baz(JsonSchemaMixin):
        """Class with optional union"""
        a: Optional[Union[int, str]]

    expected_schema = compose_schema({
        "description": "Class with optional union",
        "type": "object",
        "properties": {
            "a": {"oneOf": [{"type": "integer"}, {"type": "string"}]}
        }
    })
    assert Baz.json_schema() == expected_schema


def test_nullable_field():
    @dataclass
    class Employee(JsonSchemaMixin):
        """An employee"""
        name: str
        manager: Nullable[Optional[str]] = None

    expected_openapi_3_schema = {
        "type": "object",
        "description": "An employee",
        "properties": {
            "name": {"type": "string"},
            "manager": {"type": "string", "nullable": True}
        },
        "required": ["name"]
    }
    expected_json_schema = compose_schema({
        "type": "object",
        "description": "An employee",
        "properties": {
            "name": {"type": "string"},
            "manager": {"oneOf": [{"type": "string"}, {"type": "null"}]}
        },
        "required": ["name"]
    })
    assert Employee.json_schema() == expected_json_schema
    assert (
        Employee.json_schema(embeddable=True, schema_type=SchemaType.OPENAPI_3)["Employee"] == expected_openapi_3_schema
    )

    expected_obj = Employee(name="Joe Bloggs", manager=NULL)
    expected_dict = {"name": "Joe Bloggs", "manager": None}
    assert Employee.from_dict(expected_dict) == expected_obj
    assert expected_dict == expected_obj.to_dict()


def test_underscore_fields():
    @dataclass
    class Album(JsonSchemaMixin):
        """An album"""
        _id: int
        name: str

    expected_json_schema = compose_schema({
        "type": "object",
        "description": "An album",
        "properties": {
            "name": {"type": "string"},
            "_id": {"type": "integer"}
        },
        "required": ["_id", "name"]
    })
    assert Album.json_schema() == expected_json_schema
    expected_data = {"name": "Foo", "_id": 5}
    expected_obj = Album(_id=5, name="Foo")
    assert expected_data == expected_obj.to_dict()
    assert expected_obj == Album.from_dict(expected_data)


def test_discriminators():
    @dataclass
    class Pet(JsonSchemaMixin, discriminator=True):
        """A generic pet"""
        name: str

    @dataclass
    class Dog(Pet):
        """A dog"""
        breed: str

    expected_dog_schema = {
        "Dog": {
            "description": "A dog",
            "allOf": [
                {"$ref": "#/components/schemas/Pet"},
                {
                    "type": "object",
                    "properties": {"breed": {"type": "string"}},
                    "required": ["breed"]
                },
            ]
        },
        "Pet": {
            "description": "A generic pet",
            "type": "object",
            "properties": {"name": {"type": "string"}},
            "required": ["name", "PetType"],
            "discriminator": {"propertyName": "PetType"}
        }
    }

    assert Dog.json_schema(embeddable=True, schema_type=SchemaType.OPENAPI_3) == expected_dog_schema
    expected_dog = {
        "PetType": "Dog",
        "name": "Fido",
        "breed": "Dalmation"
    }
    assert Dog(name="Fido", breed="Dalmation").to_dict() == expected_dog
    assert Dog(name="Fido", breed="Dalmation") == Pet.from_dict(expected_dog)


def test_set_decode_encode():
    @dataclass
    class BlogArticle(JsonSchemaMixin):
        """A blog article"""
        content: str
        tags: Set[str]

    expected_schema = compose_schema({
        "type": "object",
        "description": "A blog article",
        "properties": {
            "content": {"type": "string"},
            "tags": {"type": "array", "items": {"type": "string"}, "uniqueItems": True}
        },
        "required": ["content", "tags"]
    })
    assert expected_schema == BlogArticle.json_schema()
    expected_blog_dict = {
        "content": "Lorem ipsum dolor sit amet, consectetur adipiscing elit...",
        "tags": ["foo", "bar"]
    }
    expected_blog = BlogArticle(
        content="Lorem ipsum dolor sit amet, consectetur adipiscing elit...",
        tags={"foo", "bar"}
    )
    assert isinstance(expected_blog.to_dict()["tags"], list)
    assert len(expected_blog.to_dict()["tags"]) == 2
    assert BlogArticle.from_dict(expected_blog_dict) == expected_blog


def test_any_type_schema():
    @dataclass
    class GraphNode(JsonSchemaMixin):
        """A graph node"""
        id: int
        data: Any

    expected_schema = compose_schema({
        "type": "object",
        "description": "A graph node",
        "properties": {
            "id": {"type": "integer"},
            "data": {}
        },
        "required": ["id", "data"]
    })
    assert GraphNode.json_schema() == expected_schema


def test_additional_properties_allowed():
    @dataclass
    class Scorpion(JsonSchemaMixin, allow_additional_props=False):
        """A scorpion"""
        species: str
        venom_rating: int

    expected_schema = compose_schema({
        "type": "object",
        "description": "A scorpion",
        "properties": {
            "species": {"type": "string"},
            "venom_rating": {"type": "integer"},
        },
        "required": ["species", "venom_rating"],
        "additionalProperties": False,
    })
    assert Scorpion.json_schema() == expected_schema


def test_property_serialisation():
    @dataclass
    class Rectangle(JsonSchemaMixin, serialise_properties=("area",)):
        """A rectangle"""
        width: float
        height: float

        @property
        def area(self) -> float:
            return self.width * self.height

        @property
        def perimeter(self) -> float:
            return 2 * self.width + 2 * self.height

    expected_schema = compose_schema({
        "type": "object",
        "description": "A rectangle",
        "properties": {
            "width": {"type": "number"},
            "height": {"type": "number"},
            "area": {"type": "number", "readOnly": True}
        },
        "required": ["width", "height"]
    })
    assert Rectangle.json_schema() == expected_schema
    rect = Rectangle(10, 20)
    assert rect.to_dict() == {"width": 10, "height": 20, "area": 200}
    assert Rectangle.from_dict({"width": 10, "height": 20}) == rect


def test_property_serialisation_all_properties():
    @dataclass
    class Rectangle(JsonSchemaMixin, serialise_properties=True):
        """A rectangle"""
        width: float
        height: float

        @property
        def area(self) -> float:
            return self.width * self.height

        @property
        def perimeter(self) -> float:
            return 2 * self.width + 2 * self.height

    expected_schema = compose_schema({
        "type": "object",
        "description": "A rectangle",
        "properties": {
            "width": {"type": "number"},
            "height": {"type": "number"},
            "area": {"type": "number", "readOnly": True},
            "perimeter": {"type": "number", "readOnly": True}
        },
        "required": ["width", "height"]
    })
    assert Rectangle.json_schema() == expected_schema


<<<<<<< HEAD
def test_inherited_field_narrowing():
    @dataclass
    class BaseObject(JsonSchemaMixin):
        """Base"""
        other: float
        field: str

    @dataclass
    class NarrowedObject(BaseObject, JsonSchemaMixin):
        """Narrowed"""
        field: Literal['staticstr']

    expected_schema = compose_schema({
      "allOf": [
        {
          "$ref": "#/definitions/BaseObject"
        },
        {
          "type": "object",
          "required": ["field"],
          "properties": {
            "field": {"enum": ["staticstr"]}
          }
        }
      ],
      "description": "Narrowed",
      "$schema": "http://json-schema.org/draft-06/schema#",
      "definitions": {
        "BaseObject": {
          "type": "object",
          "required": ["other", "field"],
          "properties": {
            "field": {"type": "string"},
            "other": {"type": "number"}
          },
          "description": "Base"
        }
      }
    })

    assert NarrowedObject.json_schema() == expected_schema
=======
def test_unrecognized_enum_value():
    class PetType(Enum):
        CAT = "cat"
        DOG = "dog"

    @dataclass
    class Pet(JsonSchemaMixin):
        name: str
        type: PetType

    p = Pet.from_dict({'name': 'snakey', 'type': 'python'}, validate_enums=False)
    assert p.type == "python"
>>>>>>> 46e3c47b
<|MERGE_RESOLUTION|>--- conflicted
+++ resolved
@@ -848,7 +848,6 @@
     assert Rectangle.json_schema() == expected_schema
 
 
-<<<<<<< HEAD
 def test_inherited_field_narrowing():
     @dataclass
     class BaseObject(JsonSchemaMixin):
@@ -890,7 +889,8 @@
     })
 
     assert NarrowedObject.json_schema() == expected_schema
-=======
+
+
 def test_unrecognized_enum_value():
     class PetType(Enum):
         CAT = "cat"
@@ -902,5 +902,4 @@
         type: PetType
 
     p = Pet.from_dict({'name': 'snakey', 'type': 'python'}, validate_enums=False)
-    assert p.type == "python"
->>>>>>> 46e3c47b
+    assert p.type == "python"